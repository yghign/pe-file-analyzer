--- conflicted
+++ resolved
@@ -1,13 +1,4 @@
 <?xml version="1.0" encoding="UTF-8"?>
 <project version="4">
-  <component name="Black">
-<<<<<<< HEAD
-    <option name="sdkName" value="Python 3.12 (pe-file-analyzer)" />
-  </component>
-  <component name="ProjectRootManager" version="2" project-jdk-name="Python 3.12 (pe-file-analyzer)" project-jdk-type="Python SDK" />
-=======
-    <option name="sdkName" value="Python 3.8" />
-  </component>
   <component name="ProjectRootManager" version="2" project-jdk-name="Python 3.8" project-jdk-type="Python SDK" />
->>>>>>> 73c14086
 </project>